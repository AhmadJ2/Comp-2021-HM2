--- conflicted
+++ resolved
@@ -602,26 +602,20 @@
 let rec let_vars vexps vars = match vexps with 
           | Pair(Pair(Symbol(s), body), rest) -> let_vars rest (vars@[s])
           | Nil -> vars
-<<<<<<< HEAD
           | _-> raise X_invalid_let;;
 let rec mit_vars exp acc= match exp with 
           | Pair(Symbol(s),rest) -> mit_vars rest (acc@[s])
           | Nil -> acc
           | _ -> raise X_invalid_MIT_define
 ;;
-=======
-          | _ -> raise X_invalid_let;;
->>>>>>> 3bea5c8b
 
 let rec let_exps vexps exps = match vexps with 
           | Pair(Pair(s, Pair(body, Nil)), rest) -> let_exps rest (exps@[body])
           | Nil -> exps
           | _ -> raise X_invalid_let;;
-<<<<<<< HEAD
 let rec flip lst = match lst with 
           | first::rest -> (flip rest)@[first]
           | [] -> []
-=======
 
 let rec whatever_rec exps = match exps with
           | Pair(Pair(s, exp), rest) -> Pair(Pair(s, Pair(String("whatever"), Nil)), whatever_rec rest)
@@ -633,7 +627,6 @@
           | Nil -> Pair(Pair(Symbol("let"), Pair(Nil, body)), Nil)
           | _ -> raise X_invalid_let_rec;;
 
->>>>>>> 3bea5c8b
 let rec tag_parse e = match e with
       | Number(num) -> number_to_const e
       | Bool(b) -> Const(Sexpr(e))
@@ -737,18 +730,11 @@
                 | Nil -> Const(Void)
                 | Pair(Pair(exp, Pair(Symbol("=>"), Pair(func, Nil))), rest) ->
                   
-<<<<<<< HEAD
-                  let theValue = Pair(Symbol("value"),Pair(exp,Nil)) in 
-                  let func = Pair(Symbol("f"),Pair(Pair(Symbol("lambda"),Pair(Nil, Pair(func,Nil))),Nil)) in
-                  let res =  Pair(Symbol("rest"), Pair(Pair(Symbol("lambda"),Pair(Nil, (Pair(Pair(Symbol("cond"), rest),Nil)))),Nil)) in
-                  let body = (Pair (Symbol "if",
-=======
 let theValue = Pair(Symbol("value"),Pair(exp,Nil)) in 
 let func = Pair(Symbol("f"),Pair(Pair(Symbol("lambda"),Pair(Nil, Pair(func,Nil))),Nil)) in
                   
 let res =  Pair(Symbol("rest"), Pair(Pair(Symbol("lambda"),Pair(Nil, (Pair(Pair(Symbol("cond"), rest),Nil)))),Nil)) in
 let body = (Pair (Symbol "if",
->>>>>>> 3bea5c8b
                   Pair (Symbol "value",
                    Pair (Pair (Pair (Symbol "f", Nil), Pair (Symbol "value", Nil)),
                     Pair (Pair (Symbol "rest", Nil), Nil))))) in
@@ -773,16 +759,8 @@
   | _ -> raise X_invalid_MIT_define
 
 and tags e = let exps = Reader.read_sexprs e in List.map tag_parse exps             
-<<<<<<< HEAD
-;;LambdaSimple (["x"], Applic (Applic (Var "*", [Var "x"; Var "x"]), [])))
-;;LambdaOpt ([], "x", Seq [Applic (Var "*", [Var "x"; Var "x"])]))
-
-(define (square x) (mul x x))
-(define square (lambda x (mul x x)))
-=======
 ;;
 
 (* application chapter 3 slide 32 *)
 
-  
->>>>>>> 3bea5c8b
+  