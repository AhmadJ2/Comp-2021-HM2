--- conflicted
+++ resolved
@@ -607,24 +607,17 @@
           | Pair(Pair(s, Pair(body, Nil)), rest) -> let_exps rest (exps@[body])
           | Nil -> exps
           | _ -> raise X_invalid_let;;
-<<<<<<< HEAD
 
 let rec whatever_rec exps = match exps with
           | Pair(Pair(s, exp), rest) -> Pair(Pair(s, Pair(String("whatever"), Nil)), whatever_rec rest)
           | Nil -> Nil
           | _ -> raise X_invalid_let_rec;;
-
+          
 let rec whatever_set exps body = match exps with 
-          | Pair(Pair(s, exp), rest) -> Pair(Pair(Symbol("set!"), Pair(s, Pair(exp , Nil))), whatever_set rest body)
+          | Pair(Pair(s, exp), rest) -> Pair(Pair(Symbol("set!"), Pair(s, exp)), (whatever_set rest body))
           | Nil -> Pair(Pair(Symbol("let"), Pair(Nil, body)), Nil)
           | _ -> raise X_invalid_let_rec;;
 
-=======
-let rec flip lst = match lst with 
-          | first::rest -> (flip rest)@[first]
-          | [] -> []
-          | _ -> raise X_no_match
->>>>>>> c7315255
 let rec tag_parse e = match e with
       | Number(num) -> number_to_const e
       | Bool(b) -> Const(Sexpr(e))
@@ -643,13 +636,9 @@
       | Pair(Symbol("pset!"), rest) -> expand_pset rest 
       | Pair(Symbol("let"), rest) -> expand_let rest
       | Pair(Symbol("let*"), rest) -> expand_let_star rest
-<<<<<<< HEAD
       | Pair(Symbol("letrec"), rest) -> expand_let_rec rest
-      | Pair(car, cdr) -> Applic(tag_parse(car), List.map tag_parse (inside_pair cdr)) 
-=======
       | Pair(Symbol("cond"), rest) -> expand_cond rest 
       | Pair(car, cdr) -> Applic(tag_parse(car), List.map tag_parse (inside_pair cdr))
->>>>>>> c7315255
       | Nil -> Const(Void) (* TEMP *)
 
 
@@ -709,40 +698,33 @@
 and expand_let_rec exps_body = match exps_body with
           | Pair(exps, body) -> let whatever = whatever_rec exps in
                                 let whatever_set = whatever_set exps body in
-                                tag_parse (Pair(Symbol("let"), Pair(whatever, Pair(whatever_set, Nil))))
+                                tag_parse (Pair(Symbol("let"), Pair(whatever, whatever_set)))
           | _ -> raise X_invalid_let_rec
                                         
 and zip paired_lists =
-        match paired_lists with
-        | [], [] -> []
-        | h1::t1, h2::t2 -> (h1, h2)::(zip (t1, t2))
-        | _ -> raise X_not_supported_forum
-
- and expand_pset lst = 
-                      let cdrE =  let_exps lst [] in
-                      let carE =  let_vars lst [] in
-                      Seq(expand_pset_rec ((zip (carE, cdrE))) [])
-
- and expand_pset_rec lst ret = match lst with 
-<<<<<<< HEAD
-                  | (car, cdr)::rest -> expand_pset_rec rest ret@[Set(Var(car), tag_parse cdr)]
-                  | [] -> ret
-=======
- | (car, cdr)::rest -> expand_pset_rec rest ret@[Set(Var(car), tag_parse cdr)]
- | [] -> ret
-
->>>>>>> c7315255
-                      
+      match paired_lists with
+      | [], [] -> []
+      | h1::t1, h2::t2 -> (h1, h2)::(zip (t1, t2))
+      | _ -> raise X_not_supported_forum
+
+and expand_pset lst = 
+                    let cdrE =  let_exps lst [] in
+                    let carE =  let_vars lst [] in
+                    Seq(expand_pset_rec ((zip (carE, cdrE))) [])
+
+and expand_pset_rec lst ret = match lst with 
+                | (car, cdr)::rest -> expand_pset_rec rest ret@[Set(Var(car), tag_parse cdr)]
+                | [] -> ret
+                    
 and expand_cond lst = match lst with 
-| Nil -> Const(Void)
-| Pair(Pair(exp, Pair(Symbol("=>"), Pair(func, Nil))), rest) ->
-(**Pair(Symbol("Lambda"), Pair(Nil, Pair(Body, Nil)))*)
+                | Nil -> Const(Void)
+                | Pair(Pair(exp, Pair(Symbol("=>"), Pair(func, Nil))), rest) ->
                   
-                  let theValue = Pair(Symbol("value"),Pair(exp,Nil)) in 
-                  let func = Pair(Symbol("f"),Pair(Pair(Symbol("lambda"),Pair(Nil, Pair(func,Nil))),Nil)) in
+let theValue = Pair(Symbol("value"),Pair(exp,Nil)) in 
+let func = Pair(Symbol("f"),Pair(Pair(Symbol("lambda"),Pair(Nil, Pair(func,Nil))),Nil)) in
                   
-                  let res =  Pair(Symbol("rest"), Pair(Pair(Symbol("lambda"),Pair(Nil, (Pair(Pair(Symbol("cond"), rest),Nil)))),Nil)) in
-                  let body = (Pair (Symbol "if",
+let res =  Pair(Symbol("rest"), Pair(Pair(Symbol("lambda"),Pair(Nil, (Pair(Pair(Symbol("cond"), rest),Nil)))),Nil)) in
+let body = (Pair (Symbol "if",
                   Pair (Symbol "value",
                    Pair (Pair (Pair (Symbol "f", Nil), Pair (Symbol "value", Nil)),
                     Pair (Pair (Symbol "rest", Nil), Nil))))) in
@@ -760,29 +742,8 @@
 | _ -> raise X_no_match
 
 and tags e = let exps = Reader.read_sexprs e in List.map tag_parse exps             
-<<<<<<< HEAD
 ;;
 
 (* application chapter 3 slide 32 *)
 
-
-  Applic
-    (LambdaSimple (["f1"; "f2"],
-      Seq
-      [Applic (Set (Var "f1", Applic (Var "exp1", [])),
-        [Set (Var "f2", Applic (Var "exp2", []));
-          Applic (LambdaSimple ([], Seq [Var "Exp1"; Var "Exp2"]), [])])]),
-    [Const (Sexpr (String "whatever")); Const (Sexpr (String "whatever"))])
-
-  (* 
-  Applic
-  (LambdaSimple (["f1"; "f2"],
-    Seq
-     [Set (Var "f1", Var "exp1"); Set (Var "f2", Var "exp2"); Var "Exp1";
-      Var "Exp2"]),
-  [Const (Sexpr (Symbol "whatever")); Const (Sexpr (Symbol "whatever"))]) 
-  *)
-  
-=======
-;;
->>>>>>> c7315255
+  